*.class

.idea
*.iml

# Mobile Tools for Java (J2ME)
.mtj.tmp/

# Package Files #
*.jar
*.war
*.ear
!/gradle/**/*.jar

# virtual machine crash logs, see http://www.java.com/en/download/help/error_hotspot.xml
hs_err_pid*

# NetBeans build, dist and local dirs
/nbproject/
/build/
/dist/
/out/
/.gradle/
/.nb-gradle/
/.nb-gradle-properties
<<<<<<< HEAD
/build.version
/build.xml
/nb-project/

=======

# Eclipse configuration and build output
.project
.classpath
/.settings/
/bin/


>>>>>>> 05812d9c
<|MERGE_RESOLUTION|>--- conflicted
+++ resolved
@@ -1,40 +1,31 @@
-*.class
-
-.idea
-*.iml
-
-# Mobile Tools for Java (J2ME)
-.mtj.tmp/
-
-# Package Files #
-*.jar
-*.war
-*.ear
-!/gradle/**/*.jar
-
-# virtual machine crash logs, see http://www.java.com/en/download/help/error_hotspot.xml
-hs_err_pid*
-
-# NetBeans build, dist and local dirs
-/nbproject/
-/build/
-/dist/
-/out/
-/.gradle/
-/.nb-gradle/
-/.nb-gradle-properties
-<<<<<<< HEAD
-/build.version
-/build.xml
-/nb-project/
-
-=======
-
-# Eclipse configuration and build output
-.project
-.classpath
-/.settings/
-/bin/
-
-
->>>>>>> 05812d9c
+*.class
+
+.idea
+*.iml
+
+# Mobile Tools for Java (J2ME)
+.mtj.tmp/
+
+# Package Files #
+*.jar
+*.war
+*.ear
+!/gradle/**/*.jar
+
+# virtual machine crash logs, see http://www.java.com/en/download/help/error_hotspot.xml
+hs_err_pid*
+
+# NetBeans build, dist and local dirs
+/nbproject/
+/build/
+/dist/
+/out/
+/.gradle/
+/.nb-gradle/
+/.nb-gradle-properties
+
+# Eclipse configuration and build output
+.project
+.classpath
+/.settings/
+/bin/