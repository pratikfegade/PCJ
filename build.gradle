--- conflicted
+++ resolved
@@ -26,17 +26,12 @@
 }
 
 compileJava {
-<<<<<<< HEAD
     options.compilerArgs = [
 		"-source", "1.8",
 		"-target", "1.8",
 		"-profile", "compact3",
 		"-Xlint:unchecked"
 	]
-=======
-    //options.compilerArgs = ["-profile", "compact3"]
-    options.compilerArgs = ["-source", "1.8", "-target", "1.8"]
->>>>>>> 05812d9c
 }
 
 task info {
